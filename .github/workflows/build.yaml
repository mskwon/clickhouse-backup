--- conflicted
+++ resolved
@@ -220,18 +220,13 @@
       - name: Running integration tests
         env:
           CLICKHOUSE_VERSION: ${{ matrix.clickhouse }}
+          # RUN_TESTS: "TestSkipNotExistsTable"
+          # LOG_LEVEL: "debug"
           # FTP_DEBUG: "true"
-          RUN_TESTS: "^TestIntegration.+"
-          LOG_LEVEL: "debug"
-          # GCS_DEBUG: "true"
           CGO_ENABLED: 0
           GCS_TESTS: ${{ needs.build.outputs.GCS_TESTS }}
-<<<<<<< HEAD
           RUN_ADVANCED_TESTS: 1
-=======
           AZURE_TESTS: 1
-          # RUN_ADVANCED_TESTS: 1
->>>>>>> f21be45f
         run: |
           set -x
           echo "CLICKHOUSE_VERSION=${CLICKHOUSE_VERSION}"
