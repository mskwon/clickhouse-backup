name: Build

on:
  pull_request:
    branches:
      - master

  push:
    branches:
      - "*"

jobs:
  build:
    name: Build
    runs-on: ubuntu-22.04
    strategy:
      matrix:
        golang-version:
<<<<<<< HEAD
          - "1.21"
=======
          - "1.22"
>>>>>>> 0a3a9f2a
    steps:
      - name: Checkout project
        uses: actions/checkout@v4

      - name: Setup golang
        id: setup-go
        uses: actions/setup-go@v5
        with:
          go-version: '^${{ matrix.golang-version }}'

      - name: Setup musl
        id: setup-musl
        run: |
          sudo apt-get install -y musl-tools musl-dev

#      - name: Cache golang
#        id: cache-golang
#        uses: actions/cache@v4
#        with:
#          path: |
#            ~/go/pkg/mod
#            ~/.cache/go-build
#          key: clickhouse-backup-golang-${{ matrix.golang-version }}-${{ hashFiles('go.mod', '.github/workflows/*.yaml') }}

      - name: Install golang dependencies
        run: go mod download -x
#        if: |
#          steps.cache-golang.outputs.cache-hit != 'true'

      - name: Build clickhouse-backup binary
        id: make-race
        env:
          GOROOT: ${{ env.GOROOT_1_22_X64 }}
        run: |
          make build/linux/amd64/clickhouse-backup build/linux/arm64/clickhouse-backup
          make build/linux/amd64/clickhouse-backup-fips build/linux/arm64/clickhouse-backup-fips 
          make build-race build-race-fips config test

      - name: Report unittest coverage
        uses: coverallsapp/github-action@v2
        with:
          file: _coverage_/coverage.out
          parallel: true
          format: golang
          flag-name: unittest-${{ matrix.clickhouse }}

      # be careful with encrypt with old OpenSSL - https://habr.com/ru/post/535140/
      # openssl enc -base64 -aes-256-cbc -e -in test/integration/credentials.json -out test/integration/credentials.json.enc -md md5 -k ${VAULT_PASSWORD}
      - name: Decrypting credentials for Google Cloud Storage
        id: secrets
        env:
          VAULT_PASSWORD: ${{ secrets.VAULT_PASSWORD }}
        run: |
          if [[ "" != "${VAULT_PASSWORD}" ]]; then
            openssl version
            openssl enc -base64 -aes-256-cbc -d -in test/integration/credentials.json.enc -out test/integration/credentials.json -md md5 -k ${VAULT_PASSWORD}
          fi
          echo "GCS_TESTS=$(if [ -z "${{ secrets.VAULT_PASSWORD }}" ]; then echo "false"; else echo "true"; fi)" >> $GITHUB_OUTPUT

      - uses: actions/upload-artifact@v4
        with:
          name: build-gcp-credentials
          path: |
            test/integration/credentials.json
          if-no-files-found: error
          retention-days: 1
        if: |
          steps.secrets.outputs.GCS_TESTS == 'true'

      - uses: actions/upload-artifact@v4
        with:
          name: build-artifacts
          path: |
            build/linux/amd64/clickhouse-backup
            build/linux/arm64/clickhouse-backup
            build/linux/amd64/clickhouse-backup-fips
            build/linux/arm64/clickhouse-backup-fips
          if-no-files-found: error
          retention-days: 1

      - uses: actions/upload-artifact@v4
        with:
          name: build-test-artifacts
          path: |
            clickhouse-backup/clickhouse-backup-race
            clickhouse-backup/clickhouse-backup-race-fips
          if-no-files-found: error
          retention-days: 1
    outputs:
      GCS_TESTS: ${{ steps.secrets.outputs.GCS_TESTS }}

  testflows:
    needs: build
    name: Testflows
    runs-on: ubuntu-22.04
    strategy:
      matrix:
        golang-version:
          - "1.22"
        clickhouse:
          - '22.3'
          - '22.8'
          - '23.3'
          - '23.8'
          - '24.3'
    steps:
      - name: Checkout project
        uses: actions/checkout@v4

      - name: Setup golang
        id: setup-go
        uses: actions/setup-go@v5
        with:
          go-version: '^${{ matrix.golang-version }}'

      - uses: actions/download-artifact@v4
        with:
          name: build-test-artifacts
          path: ./clickhouse-backup/

      - name: Install python venv
        run: |
          set -x
          (dpkg -l | grep venv) || (apt-get update && apt-get install -y python3-venv)
          python3 -m venv ~/venv/qa

      - name: Cache python
        uses: actions/cache@v4
        id: cache-python
        with:
          path: ~/venv/qa
          key: clickhouse-backup-python-${{ hashFiles('test/testflows/requirements.txt','.github/workflows/*.yaml') }}

      - name: Install python dependencies
        run: |
          set -x
          ~/venv/qa/bin/pip3 install -U -r ./test/testflows/requirements.txt
        if: |
          steps.cache-python.outputs.cache-hit != 'true'

      - name: Running TestFlows tests
        env:
          CLICKHOUSE_VERSION: ${{ matrix.clickhouse }}
          QA_AWS_ACCESS_KEY: ${{ secrets.QA_AWS_ACCESS_KEY }}
          QA_AWS_ENDPOINT: ${{ secrets.QA_AWS_ENDPOINT }}
          QA_AWS_SECRET_KEY: ${{ secrets.QA_AWS_SECRET_KEY }}
          QA_AWS_REGION: ${{ secrets.QA_AWS_REGION }}
          QA_AWS_BUCKET: ${{ secrets.QA_AWS_BUCKET }}
          QA_GCS_CRED_JSON: ${{ secrets.QA_GCS_CRED_JSON }}
          # don't change it to avoid not working CI/CD
          RUN_TESTS: "*"
        run: |
          set -xe
          export CLICKHOUSE_TESTS_DIR=$(pwd)/test/testflows/clickhouse_backup

<<<<<<< HEAD
          command -v docker-compose || (sudo apt-get update && sudo apt-get install -y python3-pip && pip3 install -U docker-compose)
          docker-compose -f ${CLICKHOUSE_TESTS_DIR}/docker-compose/docker-compose.yml pull
=======
          docker compose -f ${CLICKHOUSE_TESTS_DIR}/docker-compose/docker-compose.yml pull
>>>>>>> 0a3a9f2a
          
          chmod +x $(pwd)/clickhouse-backup/clickhouse-backup*
          source ~/venv/qa/bin/activate
          ~/venv/qa/bin/python3 ./test/testflows/clickhouse_backup/regression.py --debug --only="${RUN_TESTS:-*}" --log ./test/testflows/raw.log 
          tfs --debug --no-colors transform compact ./test/testflows/raw.log ./test/testflows/compact.log
          tfs --debug --no-colors transform nice ./test/testflows/raw.log ./test/testflows/nice.log.txt
          tfs --debug --no-colors transform short ./test/testflows/raw.log ./test/testflows/short.log.txt
          tfs --debug --no-colors report results -a "${GITHUB_SERVER_URL}/${GITHUB_REPOSITORY}/actions/runs/${GITHUB_RUN_ID}/" ./test/testflows/raw.log - --confidential --copyright "Altinity LTD" --logo ./test/testflows/altinity.png | ~/venv/qa/bin/tfs --debug --no-colors document convert > ./test/testflows/report.html
          sudo chmod -Rv +rx test/testflows/clickhouse_backup/_instances
      - name: Format testflows coverage
        env:
          GOROOT: ${{ env.GOROOT_1_22_X64 }}
        run: |
          sudo chmod -Rv a+rw test/testflows/_coverage_/
          ls -la test/testflows/_coverage_
          go env
          go tool covdata textfmt -i test/testflows/_coverage_/ -o test/testflows/_coverage_/coverage.out
      - name: Report testflows coverage
        uses: coverallsapp/github-action@v2
        with:
          file: test/testflows/_coverage_/coverage.out
          parallel: true
          format: golang
          flag-name: testflows-${{ matrix.clickhouse }}
      # todo possible failures  https://github.com/actions/upload-artifact/issues/270
      - name: Upload testflows logs
        uses: actions/upload-artifact@v4
        with:
          name: testflows-logs-and-reports-${{ matrix.clickhouse }}-${{ github.run_id }}
          path: |
            test/testflows/*.log
            test/testflows/*.log.txt
            test/testflows/clickhouse_backup/_instances/**/*.log
            test/testflows/*.html
          retention-days: 7

  test:
    needs: build
    name: Test
    runs-on: ubuntu-20.04
    strategy:
      matrix:
        golang-version:
<<<<<<< HEAD
          - "1.21"
=======
          - "1.22"
>>>>>>> 0a3a9f2a
        clickhouse:
          - '1.1.54394'
          - '19.17'
          - '20.3'
          - '20.8'
          - '21.3'
          - '21.8'
          - '22.3'
          - '22.8'
          - '23.3'
          - '23.8'
          - '24.3'
    steps:
      - name: Checkout project
        uses: actions/checkout@v4

      - name: Setup golang
        id: setup-go
        uses: actions/setup-go@v5
        with:
          go-version: '^${{ matrix.golang-version }}'

#      - name: Cache golang
#        id: cache-golang
#        uses: actions/cache@v4
#        with:
#          path: |
#            ~/go/pkg/mod
#            ~/.cache/go-build
#          key: clickhouse-backup-golang-${{ matrix.golang-version }}-${{ hashFiles('go.mod', '.github/workflows/*.yaml') }}

      - uses: actions/download-artifact@v4
        with:
          name: build-test-artifacts
          path: ./clickhouse-backup/

      - uses: actions/download-artifact@v4
        with:
          name: build-gcp-credentials
          path: ./test/integration/
        if: |
          needs.build.outputs.GCS_TESTS == 'true'

      - name: Running integration tests
        env:
          RUN_PARALLEL: 3
          GOROOT: ${{ env.GOROOT_1_22_X64 }}
          CLICKHOUSE_VERSION: ${{ matrix.clickhouse }}
          # options for advanced debug CI/CD
          # RUN_TESTS: "TestLongListRemote"
          # LOG_LEVEL: "debug"
          # TEST_LOG_LEVEL: "debug"
          # GCS_DEBUG: "true"
          # SFTP_DEBUG: "true"
          # AZBLOB_DEBUG: "true"
          # FTP_DEBUG: "true"
          # S3_DEBUG: "true"
          CGO_ENABLED: 0
          GCS_TESTS: ${{ needs.build.outputs.GCS_TESTS }}
          RUN_ADVANCED_TESTS: 1
          AZURE_TESTS: 1
          # need for FIPS
          QA_AWS_ACCESS_KEY: ${{ secrets.QA_AWS_ACCESS_KEY }}
          QA_AWS_SECRET_KEY: ${{ secrets.QA_AWS_SECRET_KEY }}
          QA_AWS_BUCKET: ${{ secrets.QA_AWS_BUCKET }}
          QA_AWS_REGION: ${{ secrets.QA_AWS_REGION }}
          # need for GCP over S3
          QA_GCS_OVER_S3_ACCESS_KEY: ${{ secrets.QA_GCS_OVER_S3_ACCESS_KEY }}
          QA_GCS_OVER_S3_SECRET_KEY: ${{ secrets.QA_GCS_OVER_S3_SECRET_KEY }}
          QA_GCS_OVER_S3_BUCKET: ${{ secrets.QA_GCS_OVER_S3_BUCKET }}
        run: |
          set -xe
          echo "CLICKHOUSE_VERSION=${CLICKHOUSE_VERSION}"
          echo "GCS_TESTS=${GCS_TESTS}"

          chmod +x $(pwd)/clickhouse-backup/clickhouse-backup*

          if [[ "${CLICKHOUSE_VERSION}" =~ 2[2-9]+ ]]; then
            export CLICKHOUSE_IMAGE=clickhouse/clickhouse-server
          else
            export CLICKHOUSE_IMAGE=yandex/clickhouse-server
          fi

          if [[ "${CLICKHOUSE_VERSION}" == 2* ]]; then
            export COMPOSE_FILE=docker-compose_advanced.yml
          else
            export COMPOSE_FILE=docker-compose.yml
          fi

          export CUR_DIR="$(pwd)/test/integration"
          export CLICKHOUSE_BACKUP_BIN="$(pwd)/clickhouse-backup/clickhouse-backup-race"
          docker compose -f "${CUR_DIR}/${COMPOSE_FILE}" --progress=quiet pull
          
          pids=()
          for ((i = 0; i < RUN_PARALLEL; i++)); do
            docker compose -f ${CUR_DIR}/${COMPOSE_FILE} --project-name project${i} --progress plain up -d &
            pids+=($!)
          done
          
          
          for pid in "${pids[@]}"; do
            if wait "$pid"; then
                echo "$pid docker compose up successful"
            else
                echo "$pid the docker compose up failed. Exiting."
                exit 1  # Exit with an error code if any command fails
            fi
          done
          
          go test -parallel ${RUN_PARALLEL} -timeout 60m -failfast -tags=integration -run "${RUN_TESTS:-.+}" -v test/integration/integration_test.go
      - name: Format integration coverage
        env:
          GOROOT: ${{ env.GOROOT_1_22_X64 }}
        run: |
          sudo chmod -Rv a+rw test/integration/_coverage_/
          ls -la test/integration/_coverage_ 
          go tool covdata textfmt -i test/integration/_coverage_/ -o test/integration/_coverage_/coverage.out
      - name: Report integration coverage
        uses: coverallsapp/github-action@v2
        with:
          file: test/integration/_coverage_/coverage.out
          parallel: true
          format: golang
          flag-name: integration-${{ matrix.clickhouse }}
  coverage:
    needs:
      - test
      - testflows
    name: coverage
    runs-on: ubuntu-latest
    steps:
        - name: Coveralls Finished
          uses: coverallsapp/github-action@v2
          with:
            parallel-finished: true
  docker:
    needs:
      - test
      - testflows
    name: Docker
    runs-on: ubuntu-22.04
    steps:
      - name: Checkout project
        uses: actions/checkout@v4

      - uses: actions/download-artifact@v4
        with:
          name: build-artifacts
          path: ./build/linux/

      - name: Extract DOCKER_TAG version
        id: docker_tag
        run: |
          DOCKER_TAG=${GITHUB_REF##*/}
          export DOCKER_TAG=${DOCKER_TAG##*\\}
          echo "docker_tag=${DOCKER_TAG:-dev}" >> $GITHUB_OUTPUT

      - name: Set up QEMU
        uses: docker/setup-qemu-action@v3
      - name: Set up Docker Buildx
        uses: docker/setup-buildx-action@v3

      - name: Building docker image
        env:
          DOCKER_REPO: ${{ secrets.DOCKER_REPO }}
          DOCKER_IMAGE: ${{ secrets.DOCKER_IMAGE }}
          DOCKER_TOKEN: ${{ secrets.DOCKER_TOKEN }}
          DOCKER_USER: ${{ secrets.DOCKER_USER }}
          DOCKER_REGISTRY: ${{ secrets.DOCKER_REGISTRY }}
          DOCKER_TAG: ${{ steps.docker_tag.outputs.docker_tag }}
        run: |
          if [[ "${DOCKER_TOKEN}" != "" ]]; then
            export DOCKER_REGISTRY=${DOCKER_REGISTRY:-docker.io}
            echo ${DOCKER_TOKEN} | docker login -u ${DOCKER_USER} --password-stdin ${DOCKER_REGISTRY}
            export VERSION=$(git describe --always --tags --abbrev=0 2>/dev/null | sed 's/^v//;s/\([^-]*-g\)/c\1/;s/-/./g')

            docker buildx build --progress=plain --platform=linux/amd64,linux/arm64 --tag=${DOCKER_REGISTRY}/${DOCKER_REPO}/${DOCKER_IMAGE}:${DOCKER_TAG} --build-arg VERSION=$VERSION --target=image_short --pull --push .
            docker buildx build --progress=plain --platform=linux/amd64,linux/arm64 --tag=${DOCKER_REGISTRY}/${DOCKER_REPO}/${DOCKER_IMAGE}:${DOCKER_TAG}-fips --build-arg VERSION=$VERSION --target=image_fips --pull --push .
            docker buildx build --progress=plain --platform=linux/amd64,linux/arm64 --tag=${DOCKER_REGISTRY}/${DOCKER_REPO}/${DOCKER_IMAGE}-full:${DOCKER_TAG} --build-arg VERSION=$VERSION --target=image_full --pull --push .
          fi

  cleanup:
    name: Cleanup
    needs:
      - docker
      - coverage
    runs-on: ubuntu-22.04
    if: always()
    steps:
      - name: delete build-artifacts
        uses: geekyeggo/delete-artifact@v5
        with:
          name: build-artifacts
          failOnError: false

      - name: delete build-gcp-credentials
        uses: geekyeggo/delete-artifact@v5
        with:
          name: build-gcp-credentials
          failOnError: false<|MERGE_RESOLUTION|>--- conflicted
+++ resolved
@@ -16,11 +16,7 @@
     strategy:
       matrix:
         golang-version:
-<<<<<<< HEAD
-          - "1.21"
-=======
           - "1.22"
->>>>>>> 0a3a9f2a
     steps:
       - name: Checkout project
         uses: actions/checkout@v4
@@ -176,12 +172,7 @@
           set -xe
           export CLICKHOUSE_TESTS_DIR=$(pwd)/test/testflows/clickhouse_backup
 
-<<<<<<< HEAD
-          command -v docker-compose || (sudo apt-get update && sudo apt-get install -y python3-pip && pip3 install -U docker-compose)
-          docker-compose -f ${CLICKHOUSE_TESTS_DIR}/docker-compose/docker-compose.yml pull
-=======
           docker compose -f ${CLICKHOUSE_TESTS_DIR}/docker-compose/docker-compose.yml pull
->>>>>>> 0a3a9f2a
           
           chmod +x $(pwd)/clickhouse-backup/clickhouse-backup*
           source ~/venv/qa/bin/activate
@@ -225,11 +216,7 @@
     strategy:
       matrix:
         golang-version:
-<<<<<<< HEAD
-          - "1.21"
-=======
           - "1.22"
->>>>>>> 0a3a9f2a
         clickhouse:
           - '1.1.54394'
           - '19.17'
