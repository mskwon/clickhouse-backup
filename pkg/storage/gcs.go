package storage

import (
	"context"
	"crypto/tls"
	"encoding/base64"
	"errors"
	"fmt"
	"io"
	"net"
	"net/http"
	"path"
	"strings"
	"time"

	"google.golang.org/api/iterator"

	"github.com/Altinity/clickhouse-backup/v2/pkg/config"
	pool "github.com/jolestar/go-commons-pool/v2"
	"google.golang.org/api/option/internaloption"

	"cloud.google.com/go/storage"
<<<<<<< HEAD
	"github.com/rs/zerolog/log"
	"google.golang.org/api/iterator"
=======
	apexLog "github.com/apex/log"
>>>>>>> 0a3a9f2a
	"google.golang.org/api/option"
	googleHTTPTransport "google.golang.org/api/transport/http"
)

// GCS - presents methods for manipulate data on GCS
type GCS struct {
	client     *storage.Client
	Config     *config.GCSConfig
	clientPool *pool.ObjectPool
}

type debugGCSTransport struct {
	base http.RoundTripper
}

type clientObject struct {
	Client *storage.Client
}

func (w debugGCSTransport) RoundTrip(r *http.Request) (*http.Response, error) {
	logMsg := fmt.Sprintf(">>> [GCS_REQUEST] >>> %v %v\n", r.Method, r.URL.String())
	for h, values := range r.Header {
		for _, v := range values {
			logMsg += fmt.Sprintf("%v: %v\n", h, v)
		}
	}
<<<<<<< HEAD
	log.Info().Msg(logMsg)

	resp, err := w.base.RoundTrip(r)
	if err != nil {
		log.Error().Msgf("GCS_ERROR: %v", err)
=======
	apexLog.Info(logMsg)

	resp, err := w.base.RoundTrip(r)
	if err != nil {
		apexLog.Errorf("GCS_ERROR: %v", err)
>>>>>>> 0a3a9f2a
		return resp, err
	}
	logMsg = fmt.Sprintf("<<< [GCS_RESPONSE] <<< %v %v\n", r.Method, r.URL.String())
	for h, values := range resp.Header {
		for _, v := range values {
			logMsg += fmt.Sprintf("%v: %v\n", h, v)
		}
	}
<<<<<<< HEAD
	log.Info().Msg(logMsg)
=======
	apexLog.Info(logMsg)
>>>>>>> 0a3a9f2a
	return resp, err
}

func (gcs *GCS) Kind() string {
	return "GCS"
}

type rewriteTransport struct {
	base http.RoundTripper
}

// forces requests to target varnish and use HTTP, required to get uploading
// via varnish working
func (r rewriteTransport) RoundTrip(req *http.Request) (*http.Response, error) {
	if req.URL.Scheme == "https" {
		req.URL.Scheme = "http"
	}
	return r.base.RoundTrip(req)
}

// Connect - connect to GCS
func (gcs *GCS) Connect(ctx context.Context) error {
	var err error
	clientOptions := make([]option.ClientOption, 0)
	clientOptions = append(clientOptions, option.WithTelemetryDisabled())
	endpoint := "https://storage.googleapis.com/storage/v1/"

	if gcs.Config.Endpoint != "" {
		endpoint = gcs.Config.Endpoint
		clientOptions = append(clientOptions, option.WithEndpoint(endpoint))
	}

	if gcs.Config.CredentialsJSON != "" {
		clientOptions = append(clientOptions, option.WithCredentialsJSON([]byte(gcs.Config.CredentialsJSON)))
	} else if gcs.Config.CredentialsJSONEncoded != "" {
		d, _ := base64.StdEncoding.DecodeString(gcs.Config.CredentialsJSONEncoded)
		clientOptions = append(clientOptions, option.WithCredentialsJSON(d))
	} else if gcs.Config.CredentialsFile != "" {
		clientOptions = append(clientOptions, option.WithCredentialsFile(gcs.Config.CredentialsFile))
	} else if gcs.Config.SkipCredentials {
		clientOptions = append(clientOptions, option.WithoutAuthentication())
	}

	if gcs.Config.ForceHttp {
		customTransport := &http.Transport{
			WriteBufferSize: 128 * 1024,
			Proxy:           http.ProxyFromEnvironment,
			DialContext: (&net.Dialer{
				Timeout:   30 * time.Second,
				KeepAlive: 30 * time.Second,
			}).DialContext,
			MaxIdleConns:          1,
			MaxIdleConnsPerHost:   1,
			IdleConnTimeout:       90 * time.Second,
			TLSHandshakeTimeout:   10 * time.Second,
			ExpectContinueTimeout: 1 * time.Second,
		}
		// must set ForceAttemptHTTP2 to false so that when a custom TLSClientConfig
		// is provided Golang does not setup HTTP/2 transport
		customTransport.ForceAttemptHTTP2 = false
		customTransport.TLSClientConfig = &tls.Config{
			NextProtos: []string{"http/1.1"},
		}
		// These clientOptions are passed in by storage.NewClient. However, to set a custom HTTP client
		// we must pass all these in manually.

		if gcs.Config.Endpoint == "" {
			clientOptions = append([]option.ClientOption{option.WithScopes(storage.ScopeFullControl)}, clientOptions...)
		}
		clientOptions = append(clientOptions, internaloption.WithDefaultEndpoint(endpoint))

		customRoundTripper := &rewriteTransport{base: customTransport}
		gcpTransport, _, err := googleHTTPTransport.NewClient(ctx, clientOptions...)
		transport, err := googleHTTPTransport.NewTransport(ctx, customRoundTripper, clientOptions...)
		gcpTransport.Transport = transport
		if err != nil {
			return fmt.Errorf("failed to create GCP transport: %v", err)
		}

		clientOptions = append(clientOptions, option.WithHTTPClient(gcpTransport))

	}

	if gcs.Config.Debug {
		if gcs.Config.Endpoint == "" {
			clientOptions = append([]option.ClientOption{option.WithScopes(storage.ScopeFullControl)}, clientOptions...)
		}
		clientOptions = append(clientOptions, internaloption.WithDefaultEndpoint(endpoint))
		if strings.HasPrefix(endpoint, "https://") {
			clientOptions = append(clientOptions, internaloption.WithDefaultMTLSEndpoint(endpoint))
		}

		debugClient, _, err := googleHTTPTransport.NewClient(ctx, clientOptions...)
		if err != nil {
			return fmt.Errorf("googleHTTPTransport.NewClient error: %v", err)
		}
		debugClient.Transport = debugGCSTransport{base: debugClient.Transport}
		clientOptions = append(clientOptions, option.WithHTTPClient(debugClient))
	}

	factory := pool.NewPooledObjectFactorySimple(
		func(context.Context) (interface{}, error) {
			sClient, err := storage.NewClient(ctx, clientOptions...)
			if err != nil {
				return nil, err
			}
			return &clientObject{Client: sClient}, nil
		})
	gcs.clientPool = pool.NewObjectPoolWithDefaultConfig(ctx, factory)
	gcs.clientPool.Config.MaxTotal = gcs.Config.ClientPoolSize * 3
	gcs.client, err = storage.NewClient(ctx, clientOptions...)
	return err
}

func (gcs *GCS) Close(ctx context.Context) error {
	gcs.clientPool.Close(ctx)
	return gcs.client.Close()
}

func (gcs *GCS) Walk(ctx context.Context, gcsPath string, recursive bool, process func(ctx context.Context, r RemoteFile) error) error {
	rootPath := path.Join(gcs.Config.Path, gcsPath)
	return gcs.WalkAbsolute(ctx, rootPath, recursive, process)
}

func (gcs *GCS) WalkAbsolute(ctx context.Context, rootPath string, recursive bool, process func(ctx context.Context, r RemoteFile) error) error {
	prefix := rootPath + "/"
	if rootPath == "/" {
		prefix = ""
	}
	delimiter := ""
	if !recursive {
		delimiter = "/"
	}
	it := gcs.client.Bucket(gcs.Config.Bucket).Objects(ctx, &storage.Query{
		Prefix:    prefix,
		Delimiter: delimiter,
	})
	for {
		object, err := it.Next()
		switch {
		case err == nil:
			if object.Prefix != "" {
				if err := process(ctx, &gcsFile{
					name: strings.TrimPrefix(object.Prefix, rootPath),
				}); err != nil {
					return err
				}
				continue
			}
			if err := process(ctx, &gcsFile{
				size:         object.Size,
				lastModified: object.Updated,
				name:         strings.TrimPrefix(object.Name, rootPath),
			}); err != nil {
				return err
			}
		case errors.Is(err, iterator.Done):
			return nil
		default:
			return err
		}
	}
}

func (gcs *GCS) GetFileReader(ctx context.Context, key string) (io.ReadCloser, error) {
	return gcs.GetFileReaderAbsolute(ctx, path.Join(gcs.Config.Path, key))
}

func (gcs *GCS) GetFileReaderAbsolute(ctx context.Context, key string) (io.ReadCloser, error) {
	pClientObj, err := gcs.clientPool.BorrowObject(ctx)
	if err != nil {
		apexLog.Errorf("gcs.GetFileReader: gcs.clientPool.BorrowObject error: %+v", err)
		return nil, err
	}
	pClient := pClientObj.(*clientObject).Client
	obj := pClient.Bucket(gcs.Config.Bucket).Object(key)
	reader, err := obj.NewReader(ctx)
	if err != nil {
		if pErr := gcs.clientPool.InvalidateObject(ctx, pClientObj); pErr != nil {
			apexLog.Warnf("gcs.GetFileReader: gcs.clientPool.InvalidateObject error: %v ", pErr)
		}
		return nil, err
	}
	if pErr := gcs.clientPool.ReturnObject(ctx, pClientObj); pErr != nil {
		apexLog.Warnf("gcs.GetFileReader: gcs.clientPool.ReturnObject error: %v ", pErr)
	}
	return reader, nil
}

func (gcs *GCS) GetFileReaderWithLocalPath(ctx context.Context, key, _ string) (io.ReadCloser, error) {
	return gcs.GetFileReader(ctx, key)
}

func (gcs *GCS) PutFile(ctx context.Context, key string, r io.ReadCloser) error {
	return gcs.PutFileAbsolute(ctx, path.Join(gcs.Config.Path, key), r)
}

func (gcs *GCS) PutFileAbsolute(ctx context.Context, key string, r io.ReadCloser) error {
	pClientObj, err := gcs.clientPool.BorrowObject(ctx)
	if err != nil {
		apexLog.Errorf("gcs.PutFile: gcs.clientPool.BorrowObject error: %+v", err)
		return err
	}
	pClient := pClientObj.(*clientObject).Client
	obj := pClient.Bucket(gcs.Config.Bucket).Object(key)
	writer := obj.NewWriter(ctx)
	writer.ChunkSize = gcs.Config.ChunkSize
	writer.StorageClass = gcs.Config.StorageClass
	writer.ChunkRetryDeadline = 60 * time.Minute
	if len(gcs.Config.ObjectLabels) > 0 {
		writer.Metadata = gcs.Config.ObjectLabels
	}
	defer func() {
<<<<<<< HEAD
		if err := writer.Close(); err != nil {
			log.Warn().Msgf("can't close writer: %+v", err)
=======
		if err := gcs.clientPool.ReturnObject(ctx, pClientObj); err != nil {
			apexLog.Warnf("gcs.PutFile: gcs.clientPool.ReturnObject error: %+v", err)
>>>>>>> 0a3a9f2a
		}
	}()
	buffer := make([]byte, 128*1024)
	_, err = io.CopyBuffer(writer, r, buffer)
	if err != nil {
		apexLog.Warnf("gcs.PutFile: can't copy buffer: %+v", err)
		return err
	}
	if err = writer.Close(); err != nil {
		apexLog.Warnf("gcs.PutFile: can't close writer: %+v", err)
		return err
	}
	return nil
}

func (gcs *GCS) StatFile(ctx context.Context, key string) (RemoteFile, error) {
	objAttr, err := gcs.client.Bucket(gcs.Config.Bucket).Object(path.Join(gcs.Config.Path, key)).Attrs(ctx)
	if err != nil {
		if errors.Is(err, storage.ErrObjectNotExist) {
			return nil, ErrNotFound
		}
		return nil, err
	}
	return &gcsFile{
		size:         objAttr.Size,
		lastModified: objAttr.Updated,
		name:         objAttr.Name,
	}, nil
}

func (gcs *GCS) deleteKey(ctx context.Context, key string) error {
	pClientObj, err := gcs.clientPool.BorrowObject(ctx)
	if err != nil {
		apexLog.Errorf("gcs.deleteKey: gcs.clientPool.BorrowObject error: %+v", err)
		return err
	}
	pClient := pClientObj.(*clientObject).Client
	object := pClient.Bucket(gcs.Config.Bucket).Object(key)
	err = object.Delete(ctx)
	if err != nil {
		if pErr := gcs.clientPool.InvalidateObject(ctx, pClientObj); pErr != nil {
			apexLog.Warnf("gcs.deleteKey: gcs.clientPool.InvalidateObject error: %+v", pErr)
		}
		return err
	}
	if pErr := gcs.clientPool.ReturnObject(ctx, pClientObj); pErr != nil {
		apexLog.Warnf("gcs.deleteKey: gcs.clientPool.ReturnObject error: %+v", pErr)
	}
	return nil
}

func (gcs *GCS) DeleteFile(ctx context.Context, key string) error {
	key = path.Join(gcs.Config.Path, key)
	return gcs.deleteKey(ctx, key)
}

func (gcs *GCS) DeleteFileFromObjectDiskBackup(ctx context.Context, key string) error {
	key = path.Join(gcs.Config.ObjectDiskPath, key)
	return gcs.deleteKey(ctx, key)
}

func (gcs *GCS) CopyObject(ctx context.Context, srcSize int64, srcBucket, srcKey, dstKey string) (int64, error) {
	dstKey = path.Join(gcs.Config.ObjectDiskPath, dstKey)
	apexLog.Debugf("GCS->CopyObject %s/%s -> %s/%s", srcBucket, srcKey, gcs.Config.Bucket, dstKey)
	pClientObj, err := gcs.clientPool.BorrowObject(ctx)
	if err != nil {
		apexLog.Errorf("gcs.CopyObject: gcs.clientPool.BorrowObject error: %+v", err)
		return 0, err
	}
	pClient := pClientObj.(*clientObject).Client
	src := pClient.Bucket(srcBucket).Object(srcKey)
	dst := pClient.Bucket(gcs.Config.Bucket).Object(dstKey)
	attrs, err := src.Attrs(ctx)
	if err != nil {
		if pErr := gcs.clientPool.InvalidateObject(ctx, pClientObj); pErr != nil {
			apexLog.Warnf("gcs.CopyObject: gcs.clientPool.InvalidateObject error: %+v", pErr)
		}
		return 0, err
	}
	if _, err = dst.CopierFrom(src).Run(ctx); err != nil {
		if pErr := gcs.clientPool.InvalidateObject(ctx, pClientObj); pErr != nil {
			apexLog.Warnf("gcs.CopyObject: gcs.clientPool.InvalidateObject error: %+v", pErr)
		}
		return 0, err
	}
<<<<<<< HEAD
	log.Debug().Msgf("GCS->CopyObject %s/%s -> %s/%s", srcBucket, srcKey, gcs.Config.Bucket, dstKey)
=======
	if pErr := gcs.clientPool.ReturnObject(ctx, pClientObj); pErr != nil {
		apexLog.Warnf("gcs.CopyObject: gcs.clientPool.ReturnObject error: %+v", pErr)
	}
>>>>>>> 0a3a9f2a
	return attrs.Size, nil
}

type gcsFile struct {
	size         int64
	lastModified time.Time
	name         string
}

func (f *gcsFile) Size() int64 {
	return f.size
}

func (f *gcsFile) Name() string {
	return f.name
}

func (f *gcsFile) LastModified() time.Time {
	return f.lastModified
}<|MERGE_RESOLUTION|>--- conflicted
+++ resolved
@@ -20,12 +20,7 @@
 	"google.golang.org/api/option/internaloption"
 
 	"cloud.google.com/go/storage"
-<<<<<<< HEAD
 	"github.com/rs/zerolog/log"
-	"google.golang.org/api/iterator"
-=======
-	apexLog "github.com/apex/log"
->>>>>>> 0a3a9f2a
 	"google.golang.org/api/option"
 	googleHTTPTransport "google.golang.org/api/transport/http"
 )
@@ -52,19 +47,11 @@
 			logMsg += fmt.Sprintf("%v: %v\n", h, v)
 		}
 	}
-<<<<<<< HEAD
 	log.Info().Msg(logMsg)
 
 	resp, err := w.base.RoundTrip(r)
 	if err != nil {
 		log.Error().Msgf("GCS_ERROR: %v", err)
-=======
-	apexLog.Info(logMsg)
-
-	resp, err := w.base.RoundTrip(r)
-	if err != nil {
-		apexLog.Errorf("GCS_ERROR: %v", err)
->>>>>>> 0a3a9f2a
 		return resp, err
 	}
 	logMsg = fmt.Sprintf("<<< [GCS_RESPONSE] <<< %v %v\n", r.Method, r.URL.String())
@@ -73,11 +60,7 @@
 			logMsg += fmt.Sprintf("%v: %v\n", h, v)
 		}
 	}
-<<<<<<< HEAD
 	log.Info().Msg(logMsg)
-=======
-	apexLog.Info(logMsg)
->>>>>>> 0a3a9f2a
 	return resp, err
 }
 
@@ -249,7 +232,7 @@
 func (gcs *GCS) GetFileReaderAbsolute(ctx context.Context, key string) (io.ReadCloser, error) {
 	pClientObj, err := gcs.clientPool.BorrowObject(ctx)
 	if err != nil {
-		apexLog.Errorf("gcs.GetFileReader: gcs.clientPool.BorrowObject error: %+v", err)
+		log.Error().Msgf("gcs.GetFileReader: gcs.clientPool.BorrowObject error: %+v", err)
 		return nil, err
 	}
 	pClient := pClientObj.(*clientObject).Client
@@ -257,12 +240,12 @@
 	reader, err := obj.NewReader(ctx)
 	if err != nil {
 		if pErr := gcs.clientPool.InvalidateObject(ctx, pClientObj); pErr != nil {
-			apexLog.Warnf("gcs.GetFileReader: gcs.clientPool.InvalidateObject error: %v ", pErr)
+			log.Warn().Msgf("gcs.GetFileReader: gcs.clientPool.InvalidateObject error: %v ", pErr)
 		}
 		return nil, err
 	}
 	if pErr := gcs.clientPool.ReturnObject(ctx, pClientObj); pErr != nil {
-		apexLog.Warnf("gcs.GetFileReader: gcs.clientPool.ReturnObject error: %v ", pErr)
+		log.Warn().Msgf("gcs.GetFileReader: gcs.clientPool.ReturnObject error: %v ", pErr)
 	}
 	return reader, nil
 }
@@ -278,7 +261,7 @@
 func (gcs *GCS) PutFileAbsolute(ctx context.Context, key string, r io.ReadCloser) error {
 	pClientObj, err := gcs.clientPool.BorrowObject(ctx)
 	if err != nil {
-		apexLog.Errorf("gcs.PutFile: gcs.clientPool.BorrowObject error: %+v", err)
+		log.Error().Msgf("gcs.PutFile: gcs.clientPool.BorrowObject error: %+v", err)
 		return err
 	}
 	pClient := pClientObj.(*clientObject).Client
@@ -291,23 +274,18 @@
 		writer.Metadata = gcs.Config.ObjectLabels
 	}
 	defer func() {
-<<<<<<< HEAD
-		if err := writer.Close(); err != nil {
-			log.Warn().Msgf("can't close writer: %+v", err)
-=======
 		if err := gcs.clientPool.ReturnObject(ctx, pClientObj); err != nil {
-			apexLog.Warnf("gcs.PutFile: gcs.clientPool.ReturnObject error: %+v", err)
->>>>>>> 0a3a9f2a
+			log.Warn().Msgf("gcs.PutFile: gcs.clientPool.ReturnObject error: %+v", err)
 		}
 	}()
 	buffer := make([]byte, 128*1024)
 	_, err = io.CopyBuffer(writer, r, buffer)
 	if err != nil {
-		apexLog.Warnf("gcs.PutFile: can't copy buffer: %+v", err)
+		log.Warn().Msgf("gcs.PutFile: can't copy buffer: %+v", err)
 		return err
 	}
 	if err = writer.Close(); err != nil {
-		apexLog.Warnf("gcs.PutFile: can't close writer: %+v", err)
+		log.Warn().Msgf("gcs.PutFile: can't close writer: %+v", err)
 		return err
 	}
 	return nil
@@ -331,7 +309,7 @@
 func (gcs *GCS) deleteKey(ctx context.Context, key string) error {
 	pClientObj, err := gcs.clientPool.BorrowObject(ctx)
 	if err != nil {
-		apexLog.Errorf("gcs.deleteKey: gcs.clientPool.BorrowObject error: %+v", err)
+		log.Error().Msgf("gcs.deleteKey: gcs.clientPool.BorrowObject error: %+v", err)
 		return err
 	}
 	pClient := pClientObj.(*clientObject).Client
@@ -339,12 +317,12 @@
 	err = object.Delete(ctx)
 	if err != nil {
 		if pErr := gcs.clientPool.InvalidateObject(ctx, pClientObj); pErr != nil {
-			apexLog.Warnf("gcs.deleteKey: gcs.clientPool.InvalidateObject error: %+v", pErr)
+			log.Warn().Msgf("gcs.deleteKey: gcs.clientPool.InvalidateObject error: %+v", pErr)
 		}
 		return err
 	}
 	if pErr := gcs.clientPool.ReturnObject(ctx, pClientObj); pErr != nil {
-		apexLog.Warnf("gcs.deleteKey: gcs.clientPool.ReturnObject error: %+v", pErr)
+		log.Warn().Msgf("gcs.deleteKey: gcs.clientPool.ReturnObject error: %+v", pErr)
 	}
 	return nil
 }
@@ -361,10 +339,10 @@
 
 func (gcs *GCS) CopyObject(ctx context.Context, srcSize int64, srcBucket, srcKey, dstKey string) (int64, error) {
 	dstKey = path.Join(gcs.Config.ObjectDiskPath, dstKey)
-	apexLog.Debugf("GCS->CopyObject %s/%s -> %s/%s", srcBucket, srcKey, gcs.Config.Bucket, dstKey)
+	log.Debug().Msgf("GCS->CopyObject %s/%s -> %s/%s", srcBucket, srcKey, gcs.Config.Bucket, dstKey)
 	pClientObj, err := gcs.clientPool.BorrowObject(ctx)
 	if err != nil {
-		apexLog.Errorf("gcs.CopyObject: gcs.clientPool.BorrowObject error: %+v", err)
+		log.Error().Msgf("gcs.CopyObject: gcs.clientPool.BorrowObject error: %+v", err)
 		return 0, err
 	}
 	pClient := pClientObj.(*clientObject).Client
@@ -373,23 +351,19 @@
 	attrs, err := src.Attrs(ctx)
 	if err != nil {
 		if pErr := gcs.clientPool.InvalidateObject(ctx, pClientObj); pErr != nil {
-			apexLog.Warnf("gcs.CopyObject: gcs.clientPool.InvalidateObject error: %+v", pErr)
+			log.Warn().Msgf("gcs.CopyObject: gcs.clientPool.InvalidateObject error: %+v", pErr)
 		}
 		return 0, err
 	}
 	if _, err = dst.CopierFrom(src).Run(ctx); err != nil {
 		if pErr := gcs.clientPool.InvalidateObject(ctx, pClientObj); pErr != nil {
-			apexLog.Warnf("gcs.CopyObject: gcs.clientPool.InvalidateObject error: %+v", pErr)
+			log.Warn().Msgf("gcs.CopyObject: gcs.clientPool.InvalidateObject error: %+v", pErr)
 		}
 		return 0, err
 	}
-<<<<<<< HEAD
-	log.Debug().Msgf("GCS->CopyObject %s/%s -> %s/%s", srcBucket, srcKey, gcs.Config.Bucket, dstKey)
-=======
 	if pErr := gcs.clientPool.ReturnObject(ctx, pClientObj); pErr != nil {
-		apexLog.Warnf("gcs.CopyObject: gcs.clientPool.ReturnObject error: %+v", pErr)
-	}
->>>>>>> 0a3a9f2a
+		log.Warn().Msgf("gcs.CopyObject: gcs.clientPool.ReturnObject error: %+v", pErr)
+	}
 	return attrs.Size, nil
 }
 
