--- conflicted
+++ resolved
@@ -5,7 +5,6 @@
 	"encoding/base64"
 	"errors"
 	"fmt"
-	"google.golang.org/api/iterator"
 	"io"
 	"net/http"
 	"path"
@@ -16,12 +15,8 @@
 	"google.golang.org/api/option/internaloption"
 
 	"cloud.google.com/go/storage"
-<<<<<<< HEAD
 	"github.com/rs/zerolog/log"
 	"google.golang.org/api/iterator"
-=======
-	"github.com/apex/log"
->>>>>>> 2d6ae283
 	"google.golang.org/api/option"
 	googleHTTPTransport "google.golang.org/api/transport/http"
 )
@@ -221,7 +216,7 @@
 	if _, err = dst.CopierFrom(src).Run(ctx); err != nil {
 		return 0, err
 	}
-	log.Debugf("GCS->CopyObject %s/%s -> %s/%s", srcBucket, srcKey, gcs.Config.Bucket, dstKey)
+	log.Debug().Msgf("GCS->CopyObject %s/%s -> %s/%s", srcBucket, srcKey, gcs.Config.Bucket, dstKey)
 	return attrs.Size, nil
 }
 
