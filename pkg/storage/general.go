--- conflicted
+++ resolved
@@ -5,12 +5,6 @@
 	"context"
 	"encoding/json"
 	"fmt"
-<<<<<<< HEAD
-=======
-	"github.com/Altinity/clickhouse-backup/v2/pkg/clickhouse"
-	"github.com/Altinity/clickhouse-backup/v2/pkg/config"
-	"github.com/eapache/go-resiliency/retrier"
->>>>>>> 0a3a9f2a
 	"io"
 	"os"
 	"path"
@@ -20,18 +14,10 @@
 	"sync"
 	"time"
 
-<<<<<<< HEAD
-	"github.com/Altinity/clickhouse-backup/pkg/clickhouse"
-	"github.com/Altinity/clickhouse-backup/pkg/config"
-	"github.com/Altinity/clickhouse-backup/pkg/metadata"
-	"github.com/Altinity/clickhouse-backup/pkg/progressbar"
-	"github.com/Altinity/clickhouse-backup/pkg/utils"
-=======
+	"github.com/Altinity/clickhouse-backup/v2/pkg/clickhouse"
+	"github.com/Altinity/clickhouse-backup/v2/pkg/config"
 	"github.com/Altinity/clickhouse-backup/v2/pkg/metadata"
-	"golang.org/x/sync/errgroup"
-
-	apexLog "github.com/apex/log"
->>>>>>> 0a3a9f2a
+
 	"github.com/djherbis/buffer"
 	"github.com/djherbis/nio/v3"
 	"github.com/eapache/go-resiliency/retrier"
@@ -59,57 +45,13 @@
 
 type BackupDestination struct {
 	RemoteStorage
-<<<<<<< HEAD
-	compressionFormat  string
-	compressionLevel   int
-	disableProgressBar bool
-=======
-	Log               *apexLog.Entry
 	compressionFormat string
 	compressionLevel  int
->>>>>>> 0a3a9f2a
 }
 
 var metadataCacheLock sync.RWMutex
 
-<<<<<<< HEAD
-func (bd *BackupDestination) RemoveOldBackups(ctx context.Context, keep int) error {
-	if keep < 1 {
-		return nil
-	}
-	start := time.Now()
-	backupList, err := bd.BackupList(ctx, true, "")
-	if err != nil {
-		return err
-	}
-	backupsToDelete := GetBackupsToDelete(backupList, keep)
-	log.Info().Fields(map[string]interface{}{
-		"operation": "RemoveOldBackups",
-		"duration":  utils.HumanizeDuration(time.Since(start)),
-	}).Msg("calculate backup list for delete")
-	for _, backupToDelete := range backupsToDelete {
-		startDelete := time.Now()
-		if err := bd.RemoveBackup(ctx, backupToDelete); err != nil {
-			log.Warn().Msgf("can't delete %s return error : %v", backupToDelete.BackupName, err)
-		}
-		log.Info().Fields(map[string]interface{}{
-			"operation": "RemoveOldBackups",
-			"location":  "remote",
-			"backup":    backupToDelete.BackupName,
-			"duration":  utils.HumanizeDuration(time.Since(startDelete)),
-		}).Msg("done")
-	}
-	log.Info().Fields(map[string]interface{}{
-		"operation": "RemoveOldBackups",
-		"duration":  utils.HumanizeDuration(time.Since(start)),
-	}).Msg("done")
-	return nil
-}
-
-func (bd *BackupDestination) RemoveBackup(ctx context.Context, backup Backup) error {
-=======
 func (bd *BackupDestination) RemoveBackupRemote(ctx context.Context, backup Backup) error {
->>>>>>> 0a3a9f2a
 	if bd.Kind() == "SFTP" || bd.Kind() == "FTP" {
 		return bd.DeleteFile(ctx, backup.BackupName)
 	}
@@ -472,29 +414,7 @@
 	return nil
 }
 
-<<<<<<< HEAD
-func (bd *BackupDestination) DownloadPath(ctx context.Context, size int64, remotePath string, localPath string, RetriesOnFailure int, RetriesDuration time.Duration) error {
-	var bar *progressbar.Bar
-	if !bd.disableProgressBar {
-		totalBytes := size
-		if size == 0 {
-			if err := bd.Walk(ctx, remotePath, true, func(ctx context.Context, f RemoteFile) error {
-				totalBytes += f.Size()
-				return nil
-			}); err != nil {
-				return err
-			}
-		}
-		bar = progressbar.StartNewByteBar(!bd.disableProgressBar, totalBytes)
-		defer bar.Finish()
-	}
-=======
 func (bd *BackupDestination) DownloadPath(ctx context.Context, remotePath string, localPath string, RetriesOnFailure int, RetriesDuration time.Duration, maxSpeed uint64) error {
-	log := bd.Log.WithFields(apexLog.Fields{
-		"path":      remotePath,
-		"operation": "download",
-	})
->>>>>>> 0a3a9f2a
 	return bd.Walk(ctx, remotePath, true, func(ctx context.Context, f RemoteFile) error {
 		if bd.Kind() == "SFTP" && (f.Name() == "." || f.Name() == "..") {
 			return nil
@@ -518,13 +438,8 @@
 				log.Error().Err(err).Send()
 				return err
 			}
-<<<<<<< HEAD
-			if _, err := io.CopyBuffer(dst, r, nil); err != nil {
+			if _, err := io.Copy(dst, r); err != nil {
 				log.Error().Err(err).Send()
-=======
-			if _, err := io.Copy(dst, r); err != nil {
-				log.Error(err.Error())
->>>>>>> 0a3a9f2a
 				return err
 			}
 			if err := dst.Close(); err != nil {
@@ -620,7 +535,6 @@
 	case "azblob":
 		azblobStorage := &AzureBlob{
 			Config: &cfg.AzureBlob,
-			Log:    log.WithField("logger", "AZBLOB"),
 		}
 		azblobStorage.Config.Path, err = ch.ApplyMacros(ctx, azblobStorage.Config.Path)
 		if err != nil {
@@ -759,11 +673,7 @@
 	}
 }
 
-<<<<<<< HEAD
-// ApplyMacrosToObjectLabels - https://github.com/Altinity/clickhouse-backup/issues/588
-=======
 // ApplyMacrosToObjectLabels https://github.com/Altinity/clickhouse-backup/issues/588
->>>>>>> 0a3a9f2a
 func ApplyMacrosToObjectLabels(ctx context.Context, objectLabels map[string]string, ch *clickhouse.ClickHouse, backupName string) (map[string]string, error) {
 	var err error
 	for k, v := range objectLabels {
