--- conflicted
+++ resolved
@@ -28,17 +28,12 @@
 var CreateDatabaseRE = regexp.MustCompile(`(?m)^CREATE DATABASE (\s*)(\S+)(\s*)`)
 
 // Restore - restore tables matched by tablePattern from backupName
-<<<<<<< HEAD
 func Restore(cfg *config.Config, backupName, tablePattern string, databaseMapping, partitions []string, schemaOnly, dataOnly, dropTable, ignoreDependencies, rbacOnly, configsOnly bool) error {
-	backupName = CleanBackupNameRE.ReplaceAllString(backupName, "")
+	backupName = utils.CleanBackupNameRE.ReplaceAllString(backupName, "")
 	if err := prepareRestoreDatabaseMapping(cfg, databaseMapping); err != nil {
 		return err
 	}
 
-=======
-func Restore(cfg *config.Config, backupName string, tablePattern string, partitions []string, schemaOnly, dataOnly, dropTable, rbacOnly, configsOnly bool) error {
-	backupName = utils.CleanBackupNameRE.ReplaceAllString(backupName, "")
->>>>>>> a251fca6
 	log := apexLog.WithFields(apexLog.Fields{
 		"backup":    backupName,
 		"operation": "restore",
