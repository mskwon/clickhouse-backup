package backup

import (
	"encoding/json"
	"fmt"
	"github.com/AlexAkulov/clickhouse-backup/pkg/config"
	"github.com/AlexAkulov/clickhouse-backup/pkg/custom"
	apexLog "github.com/apex/log"
	"io"
	"os"
	"path"
	"sort"
	"strings"
	"text/tabwriter"

	"github.com/AlexAkulov/clickhouse-backup/pkg/clickhouse"
	"github.com/AlexAkulov/clickhouse-backup/pkg/metadata"
	"github.com/AlexAkulov/clickhouse-backup/pkg/storage"
	"github.com/AlexAkulov/clickhouse-backup/pkg/utils"
)

func printBackupsRemote(w io.Writer, backupList []storage.Backup, format string) error {
	switch format {
	case "latest", "last", "l":
		if len(backupList) < 1 {
			return fmt.Errorf("no backups found")
		}
		fmt.Println(backupList[len(backupList)-1].BackupName)
	case "penult", "prev", "previous", "p":
		if len(backupList) < 2 {
			return fmt.Errorf("no penult backup is found")
		}
		fmt.Println(backupList[len(backupList)-2].BackupName)
	case "all", "":
		// if len(backupList) == 0 {
		// 	fmt.Println("no backups found")
		// }
		for _, backup := range backupList {
			size := utils.FormatBytes(backup.DataSize + backup.MetadataSize)
			if backup.CompressedSize > 0 {
				size = utils.FormatBytes(backup.CompressedSize + backup.MetadataSize)
			}
			description := backup.DataFormat
			uploadDate := backup.UploadDate.Format("02/01/2006 15:04:05")
			if backup.Legacy {
				description += ", old-format"
			}
			if backup.Tags != "" {
				description += ", " + backup.Tags
			}
			required := ""
			if backup.RequiredBackup != "" {
				required = "+" + backup.RequiredBackup
			}
			if backup.Broken != "" {
				description = backup.Broken
				size = "???"
			}
			if bytes, err := fmt.Fprintf(w, "%s\t%s\t%s\t%s\t%s\t%s\n", backup.BackupName, size, uploadDate, "remote", required, description); err != nil {
				apexLog.Errorf("fmt.Fprintf write %d bytes return error: %v", bytes, err)
			}

		}
	default:
		return fmt.Errorf("'%s' undefined", format)
	}
	return nil
}

func printBackupsLocal(w io.Writer, backupList []BackupLocal, format string) error {
	switch format {
	case "latest", "last", "l":
		if len(backupList) < 1 {
			return fmt.Errorf("no backups found")
		}
		fmt.Println(backupList[len(backupList)-1].BackupName)
	case "penult", "prev", "previous", "p":
		if len(backupList) < 2 {
			return fmt.Errorf("no penult backup is found")
		}
		fmt.Println(backupList[len(backupList)-2].BackupName)
	case "all", "":
		// if len(backupList) == 0 {
		// 	fmt.Println("no backups found")
		// }
		for _, backup := range backupList {
			size := utils.FormatBytes(backup.DataSize + backup.MetadataSize)
			if backup.CompressedSize > 0 {
				size = utils.FormatBytes(backup.CompressedSize + backup.MetadataSize)
			}
			description := backup.DataFormat
			creationDate := backup.CreationDate.Format("02/01/2006 15:04:05")
			if backup.Legacy {
				size = "???"
			}
			required := ""
			if backup.RequiredBackup != "" {
				required = "+" + backup.RequiredBackup
			}
			if backup.Broken != "" {
				description = backup.Broken
				size = "???"
			}
			if bytes, err := fmt.Fprintf(w, "%s\t%s\t%s\t%s\t%s\t%s\n", backup.BackupName, size, creationDate, "local", required, description); err != nil {
				apexLog.Errorf("fmt.Fprintf write %d bytes return error: %v", bytes, err)
			}
		}
	default:
		return fmt.Errorf("'%s' undefined", format)
	}
	return nil
}

// PrintLocalBackups - print all backups stored locally
func PrintLocalBackups(cfg *config.Config, format string) error {
	w := tabwriter.NewWriter(os.Stdout, 0, 0, 3, ' ', tabwriter.DiscardEmptyColumns)
	defer func() {
		if err := w.Flush(); err != nil {
			apexLog.Errorf("can't flush tabwriter error: %v", err)
		}
	}()
	backupList, _, err := GetLocalBackups(cfg, nil)
	if err != nil && !os.IsNotExist(err) {
		return err
	}
	return printBackupsLocal(w, backupList, format)
}

// GetLocalBackups - return slice of all backups stored locally
func GetLocalBackups(cfg *config.Config, disks []clickhouse.Disk) ([]BackupLocal, []clickhouse.Disk, error) {
	var err error
	ch := &clickhouse.ClickHouse{
		Config: &cfg.ClickHouse,
	}
	if err = ch.Connect(); err != nil {
		apexLog.Warnf("can't connect to clickhouse: %v will try get backup directly from /var/lib/clickhouse/", err)
	} else {
		defer ch.Close()
	}
	if disks == nil && err == nil {
		disks, err = ch.GetDisks()
		if err != nil {
			return nil, nil, err
		}
	} else if disks == nil && err != nil {
		disks = []clickhouse.Disk{
			{Name: "default", Path: "/var/lib/clickhouse"},
		}
	}
	defaultDataPath, err := ch.GetDefaultPath(disks)
	if err != nil {
		return nil, nil, err
	}
	result := []BackupLocal{}
	allBackupPaths := []string{path.Join(defaultDataPath, "backup")}
	if cfg.ClickHouse.UseEmbeddedBackupRestore {
		for _, disk := range disks {
			if disk.IsBackup || disk.Name == cfg.ClickHouse.EmbeddedBackupDisk {
				allBackupPaths = append(allBackupPaths, disk.Path)
			}
		}
	}
	l := len(allBackupPaths)
	for i, backupPath := range allBackupPaths {
		d, err := os.Open(backupPath)
		if err != nil {
			if i < l-1 {
				continue
			}
			if os.IsNotExist(err) {
				return result, disks, nil
			}
			return nil, nil, err
		}
		if err == nil {
			defer func() {
				if err := d.Close(); err != nil {
					apexLog.Errorf("can't close %s error: %v", backupPath, err)
				}
			}()
		}
<<<<<<< HEAD
		names, err := d.Readdirnames(-1)
		if err != nil {
			return nil, nil, err
		}
		for _, name := range names {
			info, err := os.Stat(path.Join(backupPath, name))
			if err != nil {
				continue
			}
			if !info.IsDir() {
				continue
			}
			backupMetafilePath := path.Join(backupPath, name, "metadata.json")
			backupMetadataBody, err := os.ReadFile(backupMetafilePath)
			if os.IsNotExist(err) {
				// Legacy backup
				result = append(result, BackupLocal{
					BackupMetadata: metadata.BackupMetadata{
						BackupName:   name,
						CreationDate: info.ModTime(),
					},
					Legacy: true,
				})
				continue
			}
			var backupMetadata metadata.BackupMetadata
			if err := json.Unmarshal(backupMetadataBody, &backupMetadata); err != nil {
				return nil, disks, err
			}
=======
		backupMetafilePath := path.Join(backupsPath, name, "metadata.json")
		backupMetadataBody, err := os.ReadFile(backupMetafilePath)
		if os.IsNotExist(err) {
			// Legacy backup
>>>>>>> f67d23fd
			result = append(result, BackupLocal{
				BackupMetadata: backupMetadata,
				Legacy:         false,
			})
		}
	}
	sort.SliceStable(result, func(i, j int) bool {
		return result[i].CreationDate.Before(result[j].CreationDate)
	})
	return result, disks, nil
}

func PrintAllBackups(cfg *config.Config, format string) error {
	w := tabwriter.NewWriter(os.Stdout, 0, 0, 3, ' ', tabwriter.DiscardEmptyColumns)
	defer func() {
		if err := w.Flush(); err != nil {
			apexLog.Errorf("can't flush tabwriter error: %v", err)
		}
	}()
	localBackups, _, err := GetLocalBackups(cfg, nil)
	if err != nil && !os.IsNotExist(err) {
		return err
	}
	if err = printBackupsLocal(w, localBackups, format); err != nil {
		apexLog.Warnf("printBackupsLocal return error: %v", err)
	}

	if cfg.General.RemoteStorage != "none" {
		remoteBackups, err := GetRemoteBackups(cfg, true)
		if err != nil {
			return err
		}
		if err = printBackupsRemote(w, remoteBackups, format); err != nil {
			apexLog.Warnf("printBackupsRemote return error: %v", err)
		}
	}
	return nil
}

// PrintRemoteBackups - print all backups stored on remote storage
func PrintRemoteBackups(cfg *config.Config, format string) error {
	w := tabwriter.NewWriter(os.Stdout, 0, 0, 3, ' ', tabwriter.DiscardEmptyColumns)
	defer func() {
		if err := w.Flush(); err != nil {
			apexLog.Errorf("can't flush tabwriter error: %v", err)
		}
	}()
	backupList, err := GetRemoteBackups(cfg, true)
	if err != nil {
		return err
	}
	return printBackupsRemote(w, backupList, format)
}

func getLocalBackup(cfg *config.Config, backupName string, disks []clickhouse.Disk) (*BackupLocal, []clickhouse.Disk, error) {
	if backupName == "" {
		return nil, disks, fmt.Errorf("backup name is required")
	}
	backupList, disks, err := GetLocalBackups(cfg, disks)
	if err != nil {
		return nil, disks, err
	}
	for _, backup := range backupList {
		if backup.BackupName == backupName {
			return &backup, disks, nil
		}
	}
	return nil, disks, fmt.Errorf("backup '%s' is not found", backupName)
}

// GetRemoteBackups - get all backups stored on remote storage
func GetRemoteBackups(cfg *config.Config, parseMetadata bool) ([]storage.Backup, error) {
	if cfg.General.RemoteStorage == "none" {
		return nil, fmt.Errorf("remote_storage is 'none'")
	}
<<<<<<< HEAD
	if cfg.General.RemoteStorage == "custom" {
		return custom.List(cfg)
	}
	bd, err := new_storage.NewBackupDestination(cfg, false)
=======
	bd, err := storage.NewBackupDestination(cfg, false)
>>>>>>> f67d23fd
	if err != nil {
		return []storage.Backup{}, err
	}
	if err := bd.Connect(); err != nil {
		return []storage.Backup{}, err
	}
	backupList, err := bd.BackupList(parseMetadata, "")
	if err != nil {
		return []storage.Backup{}, err
	}
	// ugly hack to fix https://github.com/AlexAkulov/clickhouse-backup/issues/309
	if parseMetadata == false && len(backupList) > 0 {
		lastBackup := backupList[len(backupList)-1]
		backupList, err = bd.BackupList(true, lastBackup.BackupName)
		if err != nil {
			return []storage.Backup{}, err
		}
	}
	return backupList, err
}

// GetTables - get all tables for use by PrintTables and API
func GetTables(cfg *config.Config) ([]clickhouse.Table, error) {
	ch := &clickhouse.ClickHouse{
		Config: &cfg.ClickHouse,
	}

	if err := ch.Connect(); err != nil {
		return []clickhouse.Table{}, fmt.Errorf("can't connect to clickhouse: %v", err)
	}
	defer ch.Close()

	allTables, err := ch.GetTables("")
	if err != nil {
		return []clickhouse.Table{}, fmt.Errorf("can't get tables: %v", err)
	}
	return allTables, nil
}

// PrintTables - print all tables suitable for backup
func PrintTables(cfg *config.Config, printAll bool) error {
	ch := &clickhouse.ClickHouse{
		Config: &cfg.ClickHouse,
	}
	if err := ch.Connect(); err != nil {
		return err
	}
	defer ch.Close()

	allTables, err := GetTables(cfg)
	if err != nil {
		return err
	}
	disks, err := ch.GetDisks()
	if err != nil {
		return err
	}
	w := tabwriter.NewWriter(os.Stdout, 0, 0, 2, ' ', tabwriter.DiscardEmptyColumns)
	for _, table := range allTables {
		if table.Skip && !printAll {
			continue
		}
		tableDisks := []string{}
		for disk := range clickhouse.GetDisksByPaths(disks, table.DataPaths) {
			tableDisks = append(tableDisks, disk)
		}
		if table.Skip {
			if bytes, err := fmt.Fprintf(w, "%s.%s\t%s\t%v\tskip\n", table.Database, table.Name, utils.FormatBytes(table.TotalBytes), strings.Join(tableDisks, ",")); err != nil {
				apexLog.Errorf("fmt.Fprintf write %d bytes return error: %v", bytes, err)
			}
			continue
		}
		if bytes, err := fmt.Fprintf(w, "%s.%s\t%s\t%v\t\n", table.Database, table.Name, utils.FormatBytes(table.TotalBytes), strings.Join(tableDisks, ",")); err != nil {
			apexLog.Errorf("fmt.Fprintf write %d bytes return error: %v", bytes, err)
		}
	}
	if err := w.Flush(); err != nil {
		apexLog.Errorf("can't flush tabwriter error: %v", err)
	}
	return nil
}<|MERGE_RESOLUTION|>--- conflicted
+++ resolved
@@ -59,7 +59,6 @@
 			if bytes, err := fmt.Fprintf(w, "%s\t%s\t%s\t%s\t%s\t%s\n", backup.BackupName, size, uploadDate, "remote", required, description); err != nil {
 				apexLog.Errorf("fmt.Fprintf write %d bytes return error: %v", bytes, err)
 			}
-
 		}
 	default:
 		return fmt.Errorf("'%s' undefined", format)
@@ -179,7 +178,6 @@
 				}
 			}()
 		}
-<<<<<<< HEAD
 		names, err := d.Readdirnames(-1)
 		if err != nil {
 			return nil, nil, err
@@ -209,12 +207,6 @@
 			if err := json.Unmarshal(backupMetadataBody, &backupMetadata); err != nil {
 				return nil, disks, err
 			}
-=======
-		backupMetafilePath := path.Join(backupsPath, name, "metadata.json")
-		backupMetadataBody, err := os.ReadFile(backupMetafilePath)
-		if os.IsNotExist(err) {
-			// Legacy backup
->>>>>>> f67d23fd
 			result = append(result, BackupLocal{
 				BackupMetadata: backupMetadata,
 				Legacy:         false,
@@ -290,14 +282,10 @@
 	if cfg.General.RemoteStorage == "none" {
 		return nil, fmt.Errorf("remote_storage is 'none'")
 	}
-<<<<<<< HEAD
 	if cfg.General.RemoteStorage == "custom" {
 		return custom.List(cfg)
 	}
-	bd, err := new_storage.NewBackupDestination(cfg, false)
-=======
 	bd, err := storage.NewBackupDestination(cfg, false)
->>>>>>> f67d23fd
 	if err != nil {
 		return []storage.Backup{}, err
 	}
